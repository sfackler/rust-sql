--- conflicted
+++ resolved
@@ -1,14 +1,9 @@
 use crate::codec::{BackendMessage, BackendMessages, FrontendMessage, PostgresCodec};
-<<<<<<< HEAD
-use crate::error::{DbError, Error};
-=======
 use crate::error::DbError;
->>>>>>> 2480fefd
 use crate::maybe_tls_stream::MaybeTlsStream;
 use crate::{AsyncMessage, Error, Notification};
 use fallible_iterator::FallibleIterator;
 use futures::channel::mpsc;
-<<<<<<< HEAD
 use futures::task::Context;
 use futures::{ready, Future, Poll, Stream, StreamExt};
 use std::collections::HashMap;
@@ -16,42 +11,11 @@
 use std::pin::Pin;
 use tokio::codec::Framed;
 use tokio::io::{AsyncRead, AsyncWrite};
-
-/// An asynchronous notification.
-#[derive(Clone, Debug)]
-pub struct Notification {
-    process_id: i32,
-    channel: String,
-    payload: String,
-}
-
-/// An asynchronous message from the server.
-#[allow(clippy::large_enum_variant)]
-pub enum AsyncMessage {
-    /// A notice.
-    ///
-    /// Notices use the same format as errors, but aren't "errors" per-se.
-    Notice(DbError),
-    /// A notification.
-    ///
-    /// Connections can subscribe to notifications with the `LISTEN` command.
-    Notification(Notification),
-    #[doc(hidden)]
-    __NonExhaustive,
-}
-=======
-use futures::{ready, Sink, Stream, StreamExt};
 use log::trace;
 use postgres_protocol::message::backend::Message;
 use postgres_protocol::message::frontend;
-use std::collections::{HashMap, VecDeque};
-use std::future::Future;
-use std::io;
-use std::pin::Pin;
-use std::task::{Context, Poll};
-use tokio::codec::Framed;
-use tokio::io::{AsyncRead, AsyncWrite};
->>>>>>> 2480fefd
+use std::collections::{VecDeque};
+use futures::Sink;
 
 pub enum RequestMessages {
     Single(FrontendMessage),
@@ -85,15 +49,10 @@
     stream: Framed<MaybeTlsStream<S, T>, PostgresCodec>,
     parameters: HashMap<String, String>,
     receiver: mpsc::UnboundedReceiver<Request>,
-<<<<<<< HEAD
-
-    pending_response: Option<BackendMessage>,
-=======
     pending_request: Option<RequestMessages>,
     pending_response: Option<BackendMessage>,
     responses: VecDeque<Response>,
     state: State,
->>>>>>> 2480fefd
 }
 
 impl<S, T> Connection<S, T>
@@ -110,43 +69,6 @@
             stream,
             parameters,
             receiver,
-<<<<<<< HEAD
-
-            pending_response: None,
-        }
-    }
-
-    // #TODO
-    // Original source:
-    // https://github.com/sfackler/rust-postgres/blob/master/tokio-postgres/src/proto/connection.rs#L87
-
-    fn poll_response(
-        mut self: Pin<&mut Self>,
-        cx: &mut Context<'_>,
-    ) -> Poll<Option<Result<BackendMessage, io::Error>>> {
-        if let Some(message) = self.pending_response.take() {
-            //trace!("retrying pending response");
-            return Poll::Ready(Some(Ok(message)));
-        }
-
-        self.stream.poll_next_unpin(cx)
-    }
-
-    fn poll_read(&mut self) -> Result<Option<AsyncMessage>, Error> {
-        unimplemented!()
-    }
-
-    fn poll_write(&mut self) -> Result<bool, Error> {
-        unimplemented!()
-    }
-
-    fn poll_request(&self) -> Poll<Option<Result<BackendMessage, Error>>> {
-        unimplemented!()
-    }
-
-    pub fn poll_message(&self, cx: &mut Context<'_>) -> Poll<Result<Option<AsyncMessage>, Error>> {
-        unimplemented!()
-=======
             pending_request: None,
             pending_response: None,
             responses: VecDeque::new(),
@@ -369,7 +291,6 @@
                 Poll::Pending => Poll::Pending,
             },
         }
->>>>>>> 2480fefd
     }
 }
 
@@ -380,13 +301,8 @@
 {
     type Output = Result<(), Error>;
 
-<<<<<<< HEAD
-    fn poll(self: Pin<&mut Self>, cx: &mut Context<'_>) -> Poll<Result<(), Error>> {
-        while let Ok(Some(_)) = ready!(self.poll_message(cx)) {}
-=======
     fn poll(mut self: Pin<&mut Self>, cx: &mut Context<'_>) -> Poll<Result<(), Error>> {
         while let Some(_) = ready!(Pin::as_mut(&mut self).poll_message(cx)?) {}
->>>>>>> 2480fefd
         Poll::Ready(Ok(()))
     }
 }